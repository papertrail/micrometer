/**
 * Copyright 2018 Pivotal Software, Inc.
 * <p>
 * Licensed under the Apache License, Version 2.0 (the "License");
 * you may not use this file except in compliance with the License.
 * You may obtain a copy of the License at
 * <p>
 * http://www.apache.org/licenses/LICENSE-2.0
 * <p>
 * Unless required by applicable law or agreed to in writing, software
 * distributed under the License is distributed on an "AS IS" BASIS,
 * WITHOUT WARRANTIES OR CONDITIONS OF ANY KIND, either express or implied.
 * See the License for the specific language governing permissions and
 * limitations under the License.
 */
package io.micrometer.core.instrument.logging;

import io.micrometer.core.instrument.DistributionSummary;
import io.micrometer.core.instrument.Gauge;
import org.junit.jupiter.api.Test;

import static org.assertj.core.api.Assertions.assertThat;

/**
 * Tests for {@link LoggingMeterRegistry}.
 *
 * @author Jon Schneider
<<<<<<< HEAD
=======
 * @author Johnny Lim
>>>>>>> a871575d
 */
class LoggingMeterRegistryTest {
    private final LoggingMeterRegistry registry = new LoggingMeterRegistry();

    @Test
    void humanReadableByteCount() {
        LoggingMeterRegistry.Printer printer = registry.new Printer(DistributionSummary.builder("my.summary")
                .baseUnit("bytes")
                .register(registry));

        assertThat(printer.humanReadableBaseUnit(1.0)).isEqualTo("1 B");
        assertThat(printer.humanReadableBaseUnit(1024)).isEqualTo("1 KiB");
        assertThat(printer.humanReadableBaseUnit(1024 * 1024 * 2.5678976654)).isEqualTo("2.567898 MiB");
    }

    @Test
    void otherUnit() {
        LoggingMeterRegistry.Printer printer = registry.new Printer(DistributionSummary.builder("my.summary")
                .baseUnit("things")
                .register(registry));

        assertThat(printer.humanReadableBaseUnit(1.0)).isEqualTo("1 things");
        assertThat(printer.humanReadableBaseUnit(1024)).isEqualTo("1024 things");
    }

    @Test
    void time() {
        LoggingMeterRegistry.Printer printer = registry.new Printer(registry.timer("my.timer"));
        assertThat(printer.time(12345 /* ms */)).isEqualTo("12.345s");
    }

    @Test
    void printerValueWhenGaugeIsNaNShouldPrintNaN() {
        registry.gauge("my.gauge", Double.NaN);
        Gauge gauge = registry.find("my.gauge").gauge();
        LoggingMeterRegistry.Printer printer = registry.new Printer(gauge);
        assertThat(printer.value(Double.NaN)).isEqualTo("NaN");
    }

    @Test
    void printerValueWhenGaugeIsInfinityShouldPrintInfinity() {
        registry.gauge("my.gauge", Double.POSITIVE_INFINITY);
        Gauge gauge = registry.find("my.gauge").gauge();
        LoggingMeterRegistry.Printer printer = registry.new Printer(gauge);
        assertThat(printer.value(Double.POSITIVE_INFINITY)).isEqualTo("∞");
    }

}<|MERGE_RESOLUTION|>--- conflicted
+++ resolved
@@ -25,10 +25,7 @@
  * Tests for {@link LoggingMeterRegistry}.
  *
  * @author Jon Schneider
-<<<<<<< HEAD
-=======
  * @author Johnny Lim
->>>>>>> a871575d
  */
 class LoggingMeterRegistryTest {
     private final LoggingMeterRegistry registry = new LoggingMeterRegistry();
