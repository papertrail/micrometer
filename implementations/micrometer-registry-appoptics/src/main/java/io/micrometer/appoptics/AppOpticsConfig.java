--- conflicted
+++ resolved
@@ -49,11 +49,7 @@
     }
 
     /**
-<<<<<<< HEAD
-     * @return The tag that will be mapped to {@literal @}host when shipping metrics to AppOptics.
-=======
      * @return The tag that will be mapped to {@literal @host} when shipping metrics to AppOptics.
->>>>>>> 45b28c18
      */
     @Nullable
     default String hostTag() {
