/**
 * Copyright 2017 Pivotal Software, Inc.
 * <p>
 * Licensed under the Apache License, Version 2.0 (the "License");
 * you may not use this file except in compliance with the License.
 * You may obtain a copy of the License at
 * <p>
 * http://www.apache.org/licenses/LICENSE-2.0
 * <p>
 * Unless required by applicable law or agreed to in writing, software
 * distributed under the License is distributed on an "AS IS" BASIS,
 * WITHOUT WARRANTIES OR CONDITIONS OF ANY KIND, either express or implied.
 * See the License for the specific language governing permissions and
 * limitations under the License.
 */
package io.micrometer.graphite;

import com.codahale.metrics.MetricRegistry;
import com.codahale.metrics.graphite.*;
import io.micrometer.core.instrument.Clock;
import io.micrometer.core.instrument.dropwizard.DropwizardClock;
import io.micrometer.core.instrument.dropwizard.DropwizardMeterRegistry;
import io.micrometer.core.instrument.util.HierarchicalNameMapper;
import io.micrometer.core.lang.Nullable;

import java.net.InetSocketAddress;
import java.util.concurrent.TimeUnit;

public class GraphiteMeterRegistry extends DropwizardMeterRegistry {

    private final GraphiteConfig config;
    private final GraphiteReporter reporter;

    public GraphiteMeterRegistry(GraphiteConfig config, Clock clock) {
        this(config, clock, new GraphiteHierarchicalNameMapper(config.tagsAsPrefix()));
    }

    public GraphiteMeterRegistry(GraphiteConfig config, Clock clock, HierarchicalNameMapper nameMapper) {
        this(config, clock, nameMapper, new MetricRegistry());
    }

    public GraphiteMeterRegistry(GraphiteConfig config, Clock clock, HierarchicalNameMapper nameMapper,
                                 MetricRegistry metricRegistry) {
        this(config, clock, nameMapper, metricRegistry, defaultGraphiteReporter(config, clock, metricRegistry));
    }

    public GraphiteMeterRegistry(GraphiteConfig config, Clock clock, HierarchicalNameMapper nameMapper,
                                 MetricRegistry metricRegistry, GraphiteReporter reporter) {
        super(config, metricRegistry, nameMapper, clock);

        this.config = config;
        config().namingConvention(new GraphiteNamingConvention());
        this.reporter = reporter;

        start();
    }

    private static GraphiteReporter defaultGraphiteReporter(GraphiteConfig config, Clock clock, MetricRegistry metricRegistry) {
        return GraphiteReporter.forRegistry(metricRegistry)
            .withClock(new DropwizardClock(clock))
            .convertRatesTo(config.rateUnits())
            .convertDurationsTo(config.durationUnits())
            .build(getGraphiteSender(config));
    }

    private static GraphiteSender getGraphiteSender(GraphiteConfig config) {
        InetSocketAddress address = new InetSocketAddress(config.host(), config.port());
        switch (config.protocol()) {
            case PLAINTEXT:
                return new Graphite(address);
            case UDP:
                return new GraphiteUDP(address);
            case PICKLED:
            default:
                return new PickledGraphite(address);
        }
<<<<<<< HEAD

        return GraphiteReporter.forRegistry(metricRegistry)
                .withClock(new DropwizardClock(clock))
                .convertRatesTo(config.rateUnits())
                .convertDurationsTo(config.durationUnits())
                .build(sender);
=======
>>>>>>> dda79ab9
    }

    public void stop() {
        if (config.enabled()) {
            reporter.stop();
        }
    }

    public void start() {
        if (config.enabled()) {
            reporter.start(config.step().getSeconds(), TimeUnit.SECONDS);
        }
    }

    @Override
    public void close() {
        if (config.enabled()) {
            reporter.report();
        }
        stop();
        if (config.enabled()) {
            reporter.close();
        }
        super.close();
    }

    @Override
    @Nullable
    protected Double nullGaugeValue() {
        return null;
    }
}<|MERGE_RESOLUTION|>--- conflicted
+++ resolved
@@ -74,15 +74,6 @@
             default:
                 return new PickledGraphite(address);
         }
-<<<<<<< HEAD
-
-        return GraphiteReporter.forRegistry(metricRegistry)
-                .withClock(new DropwizardClock(clock))
-                .convertRatesTo(config.rateUnits())
-                .convertDurationsTo(config.durationUnits())
-                .build(sender);
-=======
->>>>>>> dda79ab9
     }
 
     public void stop() {
