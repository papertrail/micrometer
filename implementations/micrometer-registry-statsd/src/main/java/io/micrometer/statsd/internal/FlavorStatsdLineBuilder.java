--- conflicted
+++ resolved
@@ -33,38 +33,12 @@
     private static final String TYPE_HISTOGRAM = "h";
     private static final String TYPE_TIMING = "ms";
 
-<<<<<<< HEAD
-    private final Function<NamingConvention, String> datadogTagString;
-    private final Function<NamingConvention, String> defaultTagString;
-=======
     protected final Meter.Id id;
     protected final MeterRegistry.Config config;
->>>>>>> 700aeffd
 
     protected FlavorStatsdLineBuilder(Meter.Id id, MeterRegistry.Config config) {
         this.id = id;
         this.config = config;
-<<<<<<< HEAD
-
-        // service:payroll,region:us-west
-        this.datadogTagString = memoize(convention ->
-                id.getTags().iterator().hasNext() ?
-                        id.getConventionTags(convention).stream()
-                                .map(t -> t.getKey() + ":" + t.getValue())
-                                .collect(Collectors.joining(","))
-                        : null
-        );
-
-        // service=payroll,region=us-west
-        this.defaultTagString = memoize(convention ->
-                id.getTags().iterator().hasNext() ?
-                        id.getConventionTags(convention).stream()
-                                .map(t -> t.getKey() + "=" + t.getValue())
-                                .collect(Collectors.joining(","))
-                        : null
-        );
-=======
->>>>>>> 700aeffd
     }
 
     @Override
@@ -87,23 +61,7 @@
         return line(DoubleFormat.decimalOrNan(timeMs), null, TYPE_TIMING);
     }
 
-<<<<<<< HEAD
-    private String line(String amount, @Nullable Statistic stat, String type) {
-        switch (flavor) {
-            case ETSY:
-                return metricName(stat) + ":" + amount + "|" + type;
-            case DATADOG:
-                return metricName(stat) + ":" + amount + "|" + type + tags(stat, datadogTagString.apply(config.namingConvention()),":", "|#");
-            case SYSDIG:
-                return metricName(stat) + tags(stat, defaultTagString.apply(config.namingConvention()), "=", "#") + ":" + amount + "|" + type;
-            case TELEGRAF:
-            default:
-                return metricName(stat) + tags(stat, defaultTagString.apply(config.namingConvention()),"=", ",") + ":" + amount + "|" + type;
-        }
-    }
-=======
     abstract String line(String amount, @Nullable Statistic stat, String type);
->>>>>>> 700aeffd
 
     protected String tags(@Nullable Statistic stat, @Nullable String otherTags, String keyValueSeparator, String preamble) {
         String tags = of(stat == null ? null : "statistic" + keyValueSeparator + stat.getTagValueRepresentation(), otherTags)
