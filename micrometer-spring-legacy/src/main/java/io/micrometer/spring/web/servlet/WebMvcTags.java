/**
 * Copyright 2017 Pivotal Software, Inc.
 * <p>
 * Licensed under the Apache License, Version 2.0 (the "License");
 * you may not use this file except in compliance with the License.
 * You may obtain a copy of the License at
 * <p>
 * http://www.apache.org/licenses/LICENSE-2.0
 * <p>
 * Unless required by applicable law or agreed to in writing, software
 * distributed under the License is distributed on an "AS IS" BASIS,
 * WITHOUT WARRANTIES OR CONDITIONS OF ANY KIND, either express or implied.
 * See the License for the specific language governing permissions and
 * limitations under the License.
 */
package io.micrometer.spring.web.servlet;

import io.micrometer.core.instrument.Tag;
import io.micrometer.core.lang.NonNullApi;
import io.micrometer.core.lang.Nullable;
import org.springframework.http.HttpStatus;
import org.springframework.util.StringUtils;
import org.springframework.web.servlet.HandlerMapping;

import javax.servlet.http.HttpServletRequest;
import javax.servlet.http.HttpServletResponse;

/**
 * Factory methods for {@link Tag Tags} associated with a request-response exchange that
 * is instrumented by {@link WebMvcMetricsFilter}.
 *
 * @author Jon Schneider
 * @author Andy Wilkinson
 */
@NonNullApi
public final class WebMvcTags {

    private static final Tag URI_NOT_FOUND = Tag.of("uri", "NOT_FOUND");

    private static final Tag URI_REDIRECTION = Tag.of("uri", "REDIRECTION");

    private static final Tag URI_ROOT = Tag.of("uri", "root");

    private static final Tag URI_UNKNOWN = Tag.of("uri", "UNKNOWN");

    private static final Tag EXCEPTION_NONE = Tag.of("exception", "None");

    private static final Tag STATUS_UNKNOWN = Tag.of("status", "UNKNOWN");

    private static final Tag METHOD_UNKNOWN = Tag.of("method", "UNKNOWN");

    private WebMvcTags() {
    }

    /**
     * Creates a {@code method} tag based on the {@link HttpServletRequest#getMethod()
     * method} of the given {@code request}.
     *
     * @param request the request
     * @return the method tag whose value is a capitalized method (e.g. GET).
     */
    public static Tag method(@Nullable HttpServletRequest request) {
        return request == null ? METHOD_UNKNOWN : Tag.of("method", request.getMethod());
    }

    /**
     * Creates a {@code method} tag based on the status of the given {@code response}.
     *
     * @param response the HTTP response
     * @return the status tag derived from the status of the response
     */
    public static Tag status(@Nullable HttpServletResponse response) {
        return response == null ? STATUS_UNKNOWN : Tag.of("status", Integer.toString(response.getStatus()));
    }

    /**
     * Creates a {@code uri} tag based on the URI of the given {@code request}. Uses the
     * {@link HandlerMapping#BEST_MATCHING_PATTERN_ATTRIBUTE} best matching pattern if
     * available, falling back to the request's {@link HttpServletRequest#getPathInfo()
     * path info} if necessary.
     *
     * @param request  the request
     * @param response the response
     * @return the uri tag derived from the request
     */
    public static Tag uri(@Nullable HttpServletRequest request, @Nullable HttpServletResponse response) {
        if (request != null) {
            String pattern = getMatchingPattern(request);
            if (pattern != null) {
                return Tag.of("uri", pattern);
            } else if (response != null) {
                HttpStatus status = extractStatus(response);
                if (status != null && status.is3xxRedirection()) {
                    return URI_REDIRECTION;
                }
                if (status != null && status.equals(HttpStatus.NOT_FOUND)) {
                    return URI_NOT_FOUND;
                }
            }
            String pathInfo = getPathInfo(request);
<<<<<<< HEAD
            if (pathInfo.isEmpty()) {
                return URI_ROOT;
            }
            return Tag.of("uri", pathInfo);
=======
            if(pathInfo.isEmpty()) {
                return URI_ROOT;
            }
>>>>>>> 700aeffd
        }
        return URI_UNKNOWN;
    }

    @Nullable
    private static HttpStatus extractStatus(HttpServletResponse response) {
        try {
            return HttpStatus.valueOf(response.getStatus());
        } catch (IllegalArgumentException ex) {
            return null;
        }
    }

    @Nullable
    private static String getMatchingPattern(HttpServletRequest request) {
        return (String) request.getAttribute(HandlerMapping.BEST_MATCHING_PATTERN_ATTRIBUTE);
    }

    private static String getPathInfo(HttpServletRequest request) {
        String uri = StringUtils.hasText(request.getPathInfo()) ?
                request.getPathInfo() : "/";
        return uri.replaceAll("//+", "/")
                .replaceAll("/$", "");
    }


    /**
     * Creates a {@code exception} tag based on the {@link Class#getSimpleName() simple
     * name} of the class of the given {@code exception}.
     *
     * @param exception the exception, may be {@code null}
     * @return the exception tag derived from the exception
     */
    public static Tag exception(@Nullable Throwable exception) {
        return exception == null ? EXCEPTION_NONE : Tag.of("exception", exception.getClass().getSimpleName());
    }
}<|MERGE_RESOLUTION|>--- conflicted
+++ resolved
@@ -98,16 +98,9 @@
                 }
             }
             String pathInfo = getPathInfo(request);
-<<<<<<< HEAD
             if (pathInfo.isEmpty()) {
                 return URI_ROOT;
             }
-            return Tag.of("uri", pathInfo);
-=======
-            if(pathInfo.isEmpty()) {
-                return URI_ROOT;
-            }
->>>>>>> 700aeffd
         }
         return URI_UNKNOWN;
     }
